--- conflicted
+++ resolved
@@ -19,6 +19,7 @@
     NVML_GOM_LOW_DP Designed for running graphics applications that do not
                     require < high bandwidth double precision.
     '''
+
     def __init__(self):
         super().__init__()
         self.descr = 'check GPU compute mode'
@@ -37,8 +38,4 @@
             self.stdout)
 
         self.maintainers = ['AJ', 'VK']
-<<<<<<< HEAD
-        self.tags = {'production', 'external-resources'}
-=======
-        self.tags = {'production', 'craype'}
->>>>>>> e8f3b314
+        self.tags = {'production', 'craype', 'external-resources'}