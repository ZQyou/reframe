import os

import reframe as rfm
import reframe.utility.sanity as sn


@rfm.parameterized_test(*[[repeat, toolsversion, datalayout]
                          for repeat in ['100000']
                          for toolsversion in ['597843']
                          for datalayout in ['G3_AOS_SCALAR', 'G3_SOA_SCALAR',
                                             'G3_AOS_VECTOR', 'G3_SOA_VECTOR']
                          ])
class IntelRooflineAdvisorTest(rfm.RegressionTest):
    '''This test checks the values reported by Intel Advisor's roofline model:
    https://software.intel.com/en-us/intel-advisor-xe

    The roofline model is based on GFLOPS and Arithmetic Intensity (AI):
      "Self GFLOPS" = "Self GFLOP" / "Self Elapsed Time"
      "Self GB/s" = "Self Memory GB" / "Self Elapsed Time"
      "Self AI" = "Self GFLOPS" / "Self GB/s"

    While a roofline analysis flag exists ('advixe-cl -collect roofline'), it
    may not be used to collect data on MPI applications; in that case, the
    survey and flops analysis must be collected separately: first run a survey
    analysis ('advixe-cl -collect survey') and then run a tripcounts+flops
    analysis ('advixe-cl -collect tripcounts -flop') using the same project
    directory for both steps.

    Example result on 1 core of Intel Broadwell CPU (E5-2695 v4):
        G3_AOS_SCALAR: gflops,  2.79 arithmetic_intensity', 0.166 380ms <- slow
        G3_AOS_VECTOR: gflops,  3.79 arithmetic_intensity', 0.125 143ms
        G3_SOA_SCALAR: gflops,  2.79 arithmetic_intensity', 0.166 351ms
        G3_SOA_VECTOR: gflops, 10.62 arithmetic_intensity', 0.166  57ms <- fast
    '''
    def __init__(self, repeat, toolsversion, datalayout):
        super().__init__()
        self.descr = 'Roofline Analysis test with Intel Advisor'
<<<<<<< HEAD
        # for reference: advisor/2019 was failing on dom with:
        # "Exceeded job memory limit" (webrt#36087)
=======
>>>>>>> 973f3e9b
        self.valid_systems = ['daint:mc', 'dom:mc']
        # Reporting MFLOPS is not available on Intel Haswell cpus, see
        # https://www.intel.fr/content/dam/www/public/us/en/documents/manuals/
        # 64-ia-32-architectures-software-developer-vol-1-manual.pdf
        self.valid_prog_environs = ['PrgEnv-intel']
<<<<<<< HEAD
        # Testing with advisor/2018 (build 551025) fails with:
        #    roof.dir/nid00753.000/trc000/trc000.advixe
        #    Application exit code: 139
        self.modules = ['advisor/2019_update4']
=======
        self.prgenv_flags = {
            'PrgEnv-intel': ['-g', '-O2', '-std=c++11'],
        }
>>>>>>> 973f3e9b
        self.sourcesdir = os.path.join(self.current_system.resourcesdir,
                                       'roofline', 'intel_advisor')
        self.build_system = 'SingleSource'
        self.sourcepath = '_roofline.cpp'
        self.executable = 'advixe-cl'
        self.target_executable = './roof.exe'
        self.build_system.cppflags = ['-D_ADVISOR',
                                      '-I$ADVISOR_2019_DIR/include']
        self.prgenv_flags = {
            'PrgEnv-intel': ['-g', '-O2', '-std=c++11', '-restrict'],
        }
        self.build_system.ldflags = ['-L$ADVISOR_2019_DIR/lib64 -littnotify']
        self.roofline_rpt = '%s.rpt' % self.target_executable
        self.version_rpt = 'Intel_Advisor_version.rpt'
        self.roofline_ref = 'Intel_Advisor_roofline_reference.rpt'
        self.prebuild_cmd = [
            'patch -s < ADVISOR/roofline_template.patch',
            'sed -e "s-XXXX-%s-" -e "s-YYYY-%s-" %s &> %s' %
            (repeat, datalayout, 'roofline_template.cpp', '_roofline.cpp')
        ]
<<<<<<< HEAD
        self.exclusive = True
=======
        # Using advisor/2019 because tests with advisor/2018 (build 551025)
        # raised failures:
        #    roof.dir/nid00753.000/trc000/trc000.advixe
        #    Application exit code: 139
        self.modules = ['advisor/2019_update4']
>>>>>>> 973f3e9b
        self.num_tasks = 1
        self.num_tasks_per_node = 1
        self.num_cpus_per_task = 1
        self.num_tasks_per_core = 1
        self.use_multithreading = False
        self.variables = {
            'OMP_NUM_THREADS': str(self.num_cpus_per_task),
            'CRAYPE_LINK_TYPE': 'dynamic',
        }
        self.pre_run = [
            'mv %s %s' % (self.executable, self.target_executable),
            'advixe-cl -help collect | head -20',
        ]
        self.roofdir = './roof.dir'
        self.executable_opts = [
            '--collect survey --project-dir=%s --search-dir src:rp=. '
            '--data-limit=0 --no-auto-finalize --trace-mpi -- %s ' %
            (self.roofdir, self.target_executable)
        ]
        # Reference roofline boundaries for Intel Broadwell CPU (E5-2695 v4):
        L1bw = 293*1024**3
        L2bw = 79*1024**3
        L3bw = 33*1024**3
        DPfmabw = 45*1024**3
        DPaddbw = 12*1024**3
        ScalarAddbw = 3*1024**3
        self.sanity_patterns = sn.all([
            # check the job status:
            sn.assert_found('loop complete.', self.stdout),
            # check the tool's version (2019=591264, 2018=551025):
            sn.assert_eq(sn.extractsingle(
                r'I*.\(build\s(?P<toolsversion>\d+)\s*.',
                self.version_rpt, 'toolsversion'), toolsversion),
            # --- roofline boundaries:
            # check --report=roofs (L1 bandwidth):
            sn.assert_reference(sn.extractsingle(
                r'^L1\sbandwidth\s\(single-threaded\)\s+(?P<L1bw>\d+)\s+'
                r'memory$', self.roofline_ref, 'L1bw', int),
                L1bw, -0.12, 0.08),
            # check --report=roofs (L2 bandwidth):
            sn.assert_reference(sn.extractsingle(
                r'^L2\sbandwidth\s\(single-threaded\)\s+(?P<L2bw>\d+)\s+'
                r'memory$', self.roofline_ref, 'L2bw', int),
                L2bw, -0.12, 0.08),
            # check --report=roofs (L3 bandwidth):
            sn.assert_reference(sn.extractsingle(
                r'^L3\sbandwidth\s\(single-threaded\)\s+(?P<L3bw>\d+)\s+'
                r'memory$', self.roofline_ref, 'L3bw', int),
                L3bw, -0.12, 0.08),
            # check --report=roofs (DP FMA):
            sn.assert_reference(sn.extractsingle(
                r'^DP Vector FMA Peak\s\(single-threaded\)\s+'
                r'(?P<DPfmabw>\d+)\s+compute$', self.roofline_ref,
                'DPfmabw', int), DPfmabw, -0.12, 0.08),
            # check --report=roofs (DP Add):
            sn.assert_reference(sn.extractsingle(
                r'^DP Vector Add Peak\s\(single-threaded\)\s+'
                r'(?P<DPaddbw>\d+)\s+compute$', self.roofline_ref,
                'DPaddbw', int), DPaddbw, -0.12, 0.08),
            # check --report=roofs (Scalar Add):
            sn.assert_reference(sn.extractsingle(
                r'^Scalar Add Peak\s\(single-threaded\)\s+'
                r'(?P<ScalarAddbw>\d+)\s+compute$', self.roofline_ref,
                'ScalarAddbw', int), ScalarAddbw, -0.12, 0.08),
            # --- check Arithmetic_intensity:
            sn.assert_reference(sn.extractsingle(
                r'^returned\sAI\sgap\s=\s(?P<Intensity>.*)', self.roofline_rpt,
                'Intensity', float), 0.0, -0.01, 0.01),
            # --- check GFLOPS:
            sn.assert_reference(sn.extractsingle(
                r'^returned\sGFLOPS\sgap\s=\s(?P<Flops>.*)', self.roofline_rpt,
                'Flops', float), 0.0, -0.01, 0.01),
        ])
        self.maintainers = ['JG']
        self.tags = {'production'}

    def setup(self, partition, environ, **job_opts):
        super().setup(partition, environ, **job_opts)
        environ_name = self.current_environ.name
        prgenv_flags = self.prgenv_flags[environ_name]
        self.build_system.cxxflags = prgenv_flags
        launcher_cmd = ' '.join(self.job.launcher.command(self.job))
        self.post_run = [
            # --- collecting the performance data for the roofline model is a 2
            # steps process:
            '%s %s --collect tripcounts --flop --project-dir=%s '
            '--search-dir src:rp=. --data-limit=0 --no-auto-finalize '
            '--trace-mpi -- %s' %
            (launcher_cmd, self.executable, self.roofdir,
             self.target_executable),
            # --- check tool's version:
            'advixe-cl -V &> %s' % self.version_rpt,
            # "advixe-cl --report" looks for e000/ in the output directory;
            # if not found, it will fail with:
            # IOError: Survey result cannot be loaded
            'cd %s;ln -s nid* e000;cd -' % self.roofdir,
            # --- report reference values/boundaries (roofline_ref):
            'advixe-cl --report=roofs --project-dir=%s &> %s' %
            (self.roofdir, self.roofline_ref),
            'python2 API/cscs.py %s &> %s' % (self.roofdir, self.roofline_rpt),
            'touch the_end',
            # 'advixe-cl --format=csv' seems to be not working (empty report),
            # keeping as reference for a future check:
            #   'advixe-cl --show-all-columns -csv-delimiter=";"'
            #   ' --report=tripcounts --format=csv --project-dir=%s &> %s'
            # This can be used instead (see advisor/config/report/roofs.tmpl):
            #   'advixe-cl --report custom --report-template ./TEMPL/cscs.tmpl'
            #   ' --project-dir=%s &> %s'
        ]<|MERGE_RESOLUTION|>--- conflicted
+++ resolved
@@ -35,26 +35,17 @@
     def __init__(self, repeat, toolsversion, datalayout):
         super().__init__()
         self.descr = 'Roofline Analysis test with Intel Advisor'
-<<<<<<< HEAD
         # for reference: advisor/2019 was failing on dom with:
         # "Exceeded job memory limit" (webrt#36087)
-=======
->>>>>>> 973f3e9b
         self.valid_systems = ['daint:mc', 'dom:mc']
         # Reporting MFLOPS is not available on Intel Haswell cpus, see
         # https://www.intel.fr/content/dam/www/public/us/en/documents/manuals/
         # 64-ia-32-architectures-software-developer-vol-1-manual.pdf
         self.valid_prog_environs = ['PrgEnv-intel']
-<<<<<<< HEAD
+        self.modules = ['advisor/2019_update4']
         # Testing with advisor/2018 (build 551025) fails with:
         #    roof.dir/nid00753.000/trc000/trc000.advixe
         #    Application exit code: 139
-        self.modules = ['advisor/2019_update4']
-=======
-        self.prgenv_flags = {
-            'PrgEnv-intel': ['-g', '-O2', '-std=c++11'],
-        }
->>>>>>> 973f3e9b
         self.sourcesdir = os.path.join(self.current_system.resourcesdir,
                                        'roofline', 'intel_advisor')
         self.build_system = 'SingleSource'
@@ -75,15 +66,7 @@
             'sed -e "s-XXXX-%s-" -e "s-YYYY-%s-" %s &> %s' %
             (repeat, datalayout, 'roofline_template.cpp', '_roofline.cpp')
         ]
-<<<<<<< HEAD
         self.exclusive = True
-=======
-        # Using advisor/2019 because tests with advisor/2018 (build 551025)
-        # raised failures:
-        #    roof.dir/nid00753.000/trc000/trc000.advixe
-        #    Application exit code: 139
-        self.modules = ['advisor/2019_update4']
->>>>>>> 973f3e9b
         self.num_tasks = 1
         self.num_tasks_per_node = 1
         self.num_cpus_per_task = 1
