# Copyright 2016-2020 Swiss National Supercomputing Centre (CSCS/ETH Zurich)
# ReFrame Project Developers. See the top-level LICENSE file for details.
#
# SPDX-License-Identifier: BSD-3-Clause

import reframe as rfm
import reframe.utility.sanity as sn


@rfm.simple_test
class GpuBurnTest(rfm.RegressionTest):
    def __init__(self):
        self.valid_systems = ['daint:gpu', 'dom:gpu',
                              'arolla:cn', 'tsa:cn',
                              'ault:amdv100', 'ault:intelv100',
                              'ault:amda100', 'ault:amdvega']
        self.descr = 'GPU burn test'
        self.valid_prog_environs = ['PrgEnv-gnu']
        self.exclusive_access = True
        self.executable_opts = ['-d', '40']
        self.build_system = 'Make'
        self.executable = './gpu_burn.x'
        self.readonly_files = ['Xdevice']
        self.num_tasks = 0
        self.num_tasks_per_node = 1
        self.sanity_patterns = self.assert_num_tasks()
        patt = (r'^\s*\[[^\]]*\]\s*GPU\s+\d+\(\S*\): (?P<perf>\S*) GF\/s  '
                r'(?P<temp>\S*) Celsius')
        self.perf_patterns = {
            'perf': sn.min(sn.extractall(patt, self.stdout, 'perf', float)),
        }

        self.reference = {
            'dom:gpu': {
                'perf': (4115, -0.10, None, 'Gflop/s'),
                'max_temp': (0, None, None, 'Celsius')
            },
            'daint:gpu': {
                'perf': (4115, -0.10, None, 'Gflop/s'),
                'max_temp': (0, None, None, 'Celsius')
            },
            'arolla:cn': {
                'perf': (5861, -0.10, None, 'Gflop/s'),
                'max_temp': (0, None, None, 'Celsius')
            },
            'tsa:cn': {
                'perf': (5861, -0.10, None, 'Gflop/s'),
                'max_temp': (0, None, None, 'Celsius')
            },
            'ault:amda100': {
                'perf': (15000, -0.10, None, 'Gflop/s'),
                'max_temp': (0, None, None, 'Celsius')
            },
            'ault:amdv100': {
                'perf': (5500, -0.10, None, 'Gflop/s'),
                'max_temp': (0, None, None, 'Celsius')
            },
            'ault:intelv100': {
                'perf': (5500, -0.10, None, 'Gflop/s'),
                'max_temp': (0, None, None, 'Celsius')
            },
            'ault:amdvega': {
                'perf': (3450, -0.10, None, 'Gflop/s'),
                'max_temp': (0, None, None, 'Celsius')
            },
        }

        self.maintainers = ['AJ', 'TM']
        self.tags = {'diagnostic', 'benchmark', 'craype'}

    @property
    @sn.sanity_function
    def num_tasks_assigned(self):
        return self.job.num_tasks * self.num_gpus_per_node

    @sn.sanity_function
    def assert_num_tasks(self):
        return sn.assert_eq(sn.count(sn.findall(
            r'^\s*\[[^\]]*\]\s*GPU\s*\d+\s*\(OK\)', self.stdout)
            ), self.num_tasks_assigned)

    @rfm.run_before('compile')
    def set_gpu_arch(self):
        cs = self.current_system.name
        cp = self.current_partition.fullname
        gpu_arch = None

        # Nvidia options
        if cs in {'dom', 'daint'}:
            gpu_arch = '60'
            self.modules = ['craype-accel-nvidia60']
        elif cs in {'arola', 'tsa'}:
            gpu_arch = '70'
            self.modules = ['cuda/10.1.243']
        elif cs in {'ault'}:
            self.modules = ['cuda']
            if cp in {'ault:amdv100', 'ault:intelv100'}:
                gpu_arch = '70'
            elif cp in {'ault:amda100'}:
                gpu_arch = '80'

        if gpu_arch:
            self.build_system.cxxflags = [f'-arch=compute_{gpu_arch}',
                                          f'-code=sm_{gpu_arch}']
            self.build_system.makefile = 'makefile.cuda'
            return

        # AMD options
        if cp in {'ault:amdvega'}:
            self.modules = ['rocm']
            gpu_arch = 'gfx906'

        if gpu_arch:
<<<<<<< HEAD
            self.build_system.cxxflags = [f'-arch=compute_{gpu_arch}',
                                          f'-code=sm_{gpu_arch}']
=======
            self.build_system.cxxflags = [f'--amdgpu-target={gpu_arch}']
            self.build_system.makefile = 'makefile.hip'
>>>>>>> 5c4642f4

    @rfm.run_before('run')
    def set_gpus_per_node(self):
        cs = self.current_system.name
        cp = self.current_partition.fullname
        if cs in {'dom', 'daint'}:
            self.num_gpus_per_node = 1
        elif cs in {'arola', 'tsa'}:
            self.num_gpus_per_node = 8
        elif cp in {'ault:amda100', 'ault:intelv100'}:
            self.num_gpus_per_node = 4
        elif cp in {'ault:amdv100'}:
            self.num_gpus_per_node = 2
        elif cp in {'ault:amdvega'}:
            self.num_gpus_per_node = 3
        else:
            self.num_gpus_per_node = 1<|MERGE_RESOLUTION|>--- conflicted
+++ resolved
@@ -111,13 +111,8 @@
             gpu_arch = 'gfx906'
 
         if gpu_arch:
-<<<<<<< HEAD
-            self.build_system.cxxflags = [f'-arch=compute_{gpu_arch}',
-                                          f'-code=sm_{gpu_arch}']
-=======
             self.build_system.cxxflags = [f'--amdgpu-target={gpu_arch}']
             self.build_system.makefile = 'makefile.hip'
->>>>>>> 5c4642f4
 
     @rfm.run_before('run')
     def set_gpus_per_node(self):
