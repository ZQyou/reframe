# Copyright 2016-2020 Swiss National Supercomputing Centre (CSCS/ETH Zurich)
# ReFrame Project Developers. See the top-level LICENSE file for details.
#
# SPDX-License-Identifier: BSD-3-Clause

#
# Basic functionality for regression tests
#

__all__ = [
    'CompileOnlyRegressionTest', 'RegressionTest', 'RunOnlyRegressionTest',
    'DEPEND_BY_ENV', 'DEPEND_EXACT', 'DEPEND_FULLY', 'final'
]


import functools
import glob
import inspect
import itertools
import numbers
import os
import shutil

import reframe.core.environments as env
import reframe.core.fields as fields
import reframe.core.logging as logging
import reframe.core.runtime as rt
import reframe.utility as util
import reframe.utility.osext as osext
import reframe.utility.sanity as sn
import reframe.utility.typecheck as typ
import reframe.utility.udeps as udeps
from reframe.core.backends import (getlauncher, getscheduler)
from reframe.core.buildsystems import BuildSystemField
from reframe.core.containers import ContainerPlatform, ContainerPlatformField
from reframe.core.deferrable import _DeferredExpression
from reframe.core.exceptions import (BuildError, DependencyError,
                                     PipelineError, SanityError,
                                     PerformanceError)
from reframe.core.meta import RegressionTestMeta
from reframe.core.schedulers import Job
from reframe.core.warnings import user_deprecation_warning


# Dependency kinds

#: Constant to be passed as the ``how`` argument of the
#: :func:`RegressionTest.depends_on` method. It denotes that test case
#: dependencies will be explicitly specified by the user.
#:
#:  This constant is directly available under the :mod:`reframe` module.
DEPEND_EXACT = 1

#: Constant to be passed as the ``how`` argument of the
#: :func:`RegressionTest.depends_on` method. It denotes that the test cases of
#: the current test will depend only on the corresponding test cases of the
#: target test that use the same programming environment.
#:
#:  This constant is directly available under the :mod:`reframe` module.
DEPEND_BY_ENV = 2

#: Constant to be passed as the ``how`` argument of the
#: :func:`RegressionTest.depends_on` method. It denotes that each test case of
#: this test depends on all the test cases of the target test.
#:
#:  This constant is directly available under the :mod:`reframe` module.
DEPEND_FULLY = 3


def _run_hooks(name=None):
    def _deco(func):
        def hooks(obj, kind):
            if name is None:
                hook_name = kind + func.__name__
            elif name is not None and name.startswith(kind):
                hook_name = name
            else:
                # Just any name that does not exist
                hook_name = 'xxx'

            func_names = set()
            disabled_hooks = set()
            func_list = []
            for cls in type(obj).mro():
                if hasattr(cls, '_rfm_disabled_hooks'):
                    disabled_hooks |= cls._rfm_disabled_hooks

                try:
                    funcs = cls._rfm_pipeline_hooks.get(hook_name, [])
                    if any(fn.__name__ in func_names for fn in funcs):
                        # hook has been overriden
                        continue

                    func_names |= {fn.__name__ for fn in funcs}
                    func_list += funcs
                except AttributeError:
                    pass

            # Remove the disabled hooks before returning
            return [fn for fn in func_list
                    if fn.__name__ not in disabled_hooks]

        '''Run the hooks before and after func.'''
        @functools.wraps(func)
        def _fn(obj, *args, **kwargs):
            for h in hooks(obj, 'pre_'):
                h(obj)

            func(obj, *args, **kwargs)
            for h in hooks(obj, 'post_'):
                h(obj)

        return _fn

    return _deco


def final(fn):
    fn._rfm_final = True

    @functools.wraps(fn)
    def _wrapped(*args, **kwargs):
        return fn(*args, **kwargs)

    return _wrapped


class RegressionTest(metaclass=RegressionTestMeta):
    '''Base class for regression tests.

    All regression tests must eventually inherit from this class.
    This class provides the implementation of the pipeline phases that the
    regression test goes through during its lifetime.

    .. note::
        .. versionchanged:: 2.19
           Base constructor takes no arguments.

    '''

    @classmethod
    def disable_hook(cls, hook_name):
        '''Disable pipeline hook by name.

        :arg hook_name: The function name of the hook to be disabled.

        :meta private:
        '''
        cls._rfm_disabled_hooks.add(hook_name)

    #: The name of the test.
    #:
    #: :type: string that can contain any character except ``/``
    name = fields.TypedField('name', typ.Str[r'[^\/]+'])

    #: List of programming environments supported by this test.
    #:
    #: If ``*`` is in the list then all programming environments are supported
    #: by this test.
    #:
    #: :type: :class:`List[str]`
    #: :default: ``[]``
    #:
    #: .. note::
    #:     .. versionchanged:: 2.12
    #:        Programming environments can now be specified using wildcards.
    #:
    #:     .. versionchanged:: 2.17
    #:        Support for wildcards is dropped.
    #:
    valid_prog_environs = fields.TypedField('valid_prog_environs',
                                            typ.List[str])

    #: List of systems supported by this test.
    #: The general syntax for systems is ``<sysname>[:<partname>]``.
    #: Both <sysname> and <partname> accept the value ``*`` to mean any value.
    #: ``*`` is an alias of ``*:*``
    #:
    #: :type: :class:`List[str]`
    #: :default: ``[]``
    valid_systems = fields.TypedField('valid_systems', typ.List[str])

    #: A detailed description of the test.
    #:
    #: :type: :class:`str`
    #: :default: ``self.name``
    descr = fields.TypedField('descr', str)

    #: The path to the source file or source directory of the test.
    #:
    #: It must be a path relative to the :attr:`sourcesdir`, pointing to a
    #: subfolder or a file contained in :attr:`sourcesdir`. This applies also
    #: in the case where :attr:`sourcesdir` is a Git repository.
    #:
    #: If it refers to a regular file, this file will be compiled using the
    #: :class:`SingleSource <reframe.core.buildsystems.SingleSource>` build
    #: system.
    #: If it refers to a directory, ReFrame will try to infer the build system
    #: to use for the project and will fall back in using the :class:`Make
    #: <reframe.core.buildsystems.Make>` build system, if it cannot find a more
    #: specific one.
    #:
    #: :type: :class:`str`
    #: :default: ``''``
    sourcepath = fields.TypedField('sourcepath', str)

    #: The directory containing the test's resources.
    #:
    #: This directory may be specified with an absolute path or with a path
    #: relative to the location of the test. Its contents will always be copied
    #: to the stage directory of the test.
    #:
    #: This attribute may also accept a URL, in which case ReFrame will treat
    #: it as a Git repository and will try to clone its contents in the stage
    #: directory of the test.
    #:
    #: If set to :class:`None`, the test has no resources an no action is
    #: taken.
    #:
    #: :type: :class:`str` or :class:`None`
    #: :default: ``'src'`` if such a directory exists at the test level,
    #:    otherwise ``None``
    #:
    #: .. note::
    #:     .. versionchanged:: 2.9
    #:        Allow :class:`None` values to be set also in regression tests
    #:        with a compilation phase
    #:
    #:     .. versionchanged:: 2.10
    #:        Support for Git repositories was added.
    #:
    #:     .. versionchanged:: 3.0
    #:        Default value is now conditionally set to either ``'src'`` or
    #:        :class:`None`.
    sourcesdir = fields.TypedField('sourcesdir', str, type(None))

    #: .. versionadded:: 2.14
    #:
    #: The build system to be used for this test.
    #: If not specified, the framework will try to figure it out automatically
    #: based on the value of :attr:`sourcepath`.
    #:
    #: This field may be set using either a string referring to a concrete
    #: build system class name
    #: (see `build systems <#build-systems>`__) or an instance of
    #: :class:`reframe.core.buildsystems.BuildSystem`. The former is the
    #: recommended way.
    #:
    #:
    #: :type: :class:`str` or :class:`reframe.core.buildsystems.BuildSystem`.
    #: :default: :class:`None`.
    build_system = BuildSystemField('build_system', type(None))

    #: .. versionadded:: 3.0
    #:
    #: List of shell commands to be executed before compiling.
    #:
    #: These commands are emitted in the build script before the actual build
    #: commands generated by the selected `build system
    #: <#reframe.core.pipeline.RegressionTest.build_system>`__.
    #:
    #: :type: :class:`List[str]`
    #: :default: ``[]``
    prebuild_cmds = fields.TypedField('prebuild_cmds', typ.List[str])

    #: .. deprecated:: 3.0
    #:
    #: Use :attr:`prebuild_cmds` instead.
    prebuild_cmd = fields.DeprecatedField(
        fields.TypedField('prebuild_cmds', typ.List[str]),
        "'prebuild_cmd' is deprecated; please use 'prebuild_cmds' instead"
    )

    #: .. versionadded:: 3.0
    #:
    #: List of shell commands to be executed after a successful compilation.
    #:
    #: These commands are emitted in the script after the actual build
    #: commands generated by the selected `build system
    #: <#reframe.core.pipeline.RegressionTest.build_system>`__.
    #:
    #: :type: :class:`List[str]`
    #: :default: ``[]``
    postbuild_cmds = fields.TypedField('postbuild_cmds', typ.List[str])

    #: .. deprecated:: 3.0
    #:
    #: Use :attr:`postbuild_cmds` instead.
    postbuild_cmd = fields.DeprecatedField(
        fields.TypedField('postbuild_cmds', typ.List[str]),
        "'postbuild_cmd' is deprecated; please use 'postbuild_cmds' instead"
    )

    #: The name of the executable to be launched during the run phase.
    #:
    #: :type: :class:`str`
    #: :default: ``os.path.join('.', self.name)``
    executable = fields.TypedField('executable', str)

    #: List of options to be passed to the :attr:`executable`.
    #:
    #: :type: :class:`List[str]`
    #: :default: ``[]``
    executable_opts = fields.TypedField('executable_opts', typ.List[str])

    #: .. versionadded:: 2.20
    #:
    #: The container platform to be used for launching this test.
    #:
    #: If this field is set, the test will run inside a container using the
    #: specified container runtime. Container-specific options must be defined
    #: additionally after this field is set:
    #:
    #: .. code:: python
    #:
    #:    self.container_platform = 'Singularity'
    #:    self.container_platform.image = 'docker://ubuntu:18.04'
    #:    self.container_platform.commands = ['cat /etc/os-release']
    #:
    #: If this field is set, :attr:`executable` and :attr:`executable_opts`
    #: attributes are ignored. The container platform's :attr:`commands
    #: <reframe.core.containers.ContainerPlatform.commands>` will be used
    #: instead.
    #:
    #: :type: :class:`str` or
    #:     :class:`reframe.core.containers.ContainerPlatform`.
    #: :default: :class:`None`.
    container_platform = ContainerPlatformField('container_platform',
                                                type(None))

    #: .. versionadded:: 3.0
    #:
    #: List of shell commands to execute before launching this job.
    #:
    #: These commands do not execute in the context of ReFrame.
    #: Instead, they are emitted in the generated job script just before the
    #: actual job launch command.
    #:
    #: :type: :class:`List[str]`
    #: :default: ``[]``
    prerun_cmds = fields.TypedField('prerun_cmds', typ.List[str])

    #: .. deprecated:: 3.0
    #:
    #: Use :attr:`prerun_cmds` instead.
    pre_run = fields.DeprecatedField(
        fields.TypedField('prerun_cmds', typ.List[str]),
        "'pre_run' is deprecated; please use 'prerun_cmds' instead"
    )

    #: .. versionadded:: 3.0
    #:
    #: List of shell commands to execute after launching this job.
    #:
    #: See :attr:`prerun_cmds` for a more detailed description of the
    #: semantics.
    #:
    #: :type: :class:`List[str]`
    #: :default: ``[]``
    postrun_cmds = fields.TypedField('postrun_cmds', typ.List[str])

    #: .. deprecated:: 3.0
    #:
    #: Use :attr:`postrun_cmds` instead.
    post_run = fields.DeprecatedField(
        fields.TypedField('postrun_cmds', typ.List[str]),
        "'post_run' is deprecated; please use 'postrun_cmds' instead"
    )

    #: List of files to be kept after the test finishes.
    #:
    #: By default, the framework saves the standard output, the standard error
    #: and the generated shell script that was used to run this test.
    #:
    #: These files will be copied over to the test's output directory
    #: during the :func:`cleanup` phase.
    #:
    #: Directories are also accepted in this field.
    #:
    #: Relative path names are resolved against the stage directory.
    #:
    #: :type: :class:`List[str]`
    #: :default: ``[]``
    #:
    #: .. versionchanged:: 3.3
    #:    This field accepts now also file glob patterns.
    #:
    keep_files = fields.TypedField('keep_files', typ.List[str])

    #: List of files or directories (relative to the :attr:`sourcesdir`) that
    #: will be symlinked in the stage directory and not copied.
    #:
    #: You can use this variable to avoid copying very large files to the stage
    #: directory.
    #:
    #: :type: :class:`List[str]`
    #: :default: ``[]``
    readonly_files = fields.TypedField('readonly_files', typ.List[str])

    #: Set of tags associated with this test.
    #:
    #: This test can be selected from the frontend using any of these tags.
    #:
    #: :type: :class:`Set[str]`
    #: :default: an empty set
    tags = fields.TypedField('tags', typ.Set[str])

    #: List of people responsible for this test.
    #:
    #: When the test fails, this contact list will be printed out.
    #:
    #: :type: :class:`List[str]`
    #: :default: ``[]``
    maintainers = fields.TypedField('maintainers', typ.List[str])

    #: Mark this test as a strict performance test.
    #:
    #: If a test is marked as non-strict, the performance checking phase will
    #: always succeed, unless the ``--strict`` command-line option is passed
    #: when invoking ReFrame.
    #:
    #: :type: boolean
    #: :default: :class:`True`
    strict_check = fields.TypedField('strict_check', bool)

    #: Number of tasks required by this test.
    #:
    #: If the number of tasks is set to a number ``<=0``, ReFrame will try to
    #: flexibly allocate the number of tasks, based on the command line option
    #: |--flex-alloc-nodes|_. A negative number is used to indicate the minimum
    #: number of tasks required for the test. In this case the minimum number
    #: of tasks is the absolute value of the number, while Setting
    #: :attr:`num_tasks` to ``0`` is equivalent to setting it to
    #: :attr:`-num_tasks_per_node
    #: <reframe.core.pipeline.RegressionTest.num_tasks_per_node>`.
    #:
    #: :type: integral
    #: :default: ``1``
    #:
    #: .. note::
    #:     .. versionchanged:: 2.15
    #:        Added support for flexible allocation of the number of tasks
    #:        if the number of tasks is set to ``0``.
    #:     .. versionchanged:: 2.16
    #:        Negative :attr:`num_tasks` is allowed for specifying the minimum
    #:        number of required tasks by the test.
    #:
    #: .. |--flex-alloc-nodes| replace:: :attr:`--flex-alloc-nodes`
    #: .. _--flex-alloc-nodes: manpage.html#cmdoption-flex-alloc-nodes
    num_tasks = fields.TypedField('num_tasks', int)

    #: Number of tasks per node required by this test.
    #:
    #: Ignored if :class:`None`.
    #:
    #: :type: integral or :class:`None`
    #: :default: :class:`None`
    num_tasks_per_node = fields.TypedField('num_tasks_per_node',
                                           int, type(None))

    #: Number of GPUs per node required by this test.
    #: This attribute is translated internally to the ``_rfm_gpu`` resource.
    #: For more information on test resources, have a look at the
    #: :attr:`extra_resources` attribute.
    #:
    #: :type: integral
    #: :default: ``0``
    num_gpus_per_node = fields.TypedField('num_gpus_per_node', int)

    #: Number of CPUs per task required by this test.
    #:
    #: Ignored if :class:`None`.
    #:
    #: :type: integral or :class:`None`
    #: :default: :class:`None`
    num_cpus_per_task = fields.TypedField('num_cpus_per_task', int, type(None))

    #: Number of tasks per core required by this test.
    #:
    #: Ignored if :class:`None`.
    #:
    #: :type: integral or :class:`None`
    #: :default: :class:`None`
    num_tasks_per_core = fields.TypedField('num_tasks_per_core',
                                           int, type(None))

    #: Number of tasks per socket required by this test.
    #:
    #: Ignored if :class:`None`.
    #:
    #: :type: integral or :class:`None`
    #: :default: :class:`None`
    num_tasks_per_socket = fields.TypedField('num_tasks_per_socket',
                                             int, type(None))

    #: Specify whether this tests needs simultaneous multithreading enabled.
    #:
    #: Ignored if :class:`None`.
    #:
    #: :type: boolean or :class:`None`
    #: :default: :class:`None`
    use_multithreading = fields.TypedField('use_multithreading',
                                           bool, type(None))

    #: .. versionadded:: 3.0
    #:
    #: The maximum time a job can be pending before starting running.
    #:
    #: Time duration is specified as of the :attr:`time_limit` attribute.
    #:
    #: :type: :class:`str` or :class:`datetime.timedelta`
    #: :default: :class:`None`
    max_pending_time = fields.TimerField('max_pending_time', type(None))

    #: Specify whether this test needs exclusive access to nodes.
    #:
    #: :type: boolean
    #: :default: :class:`False`
    exclusive_access = fields.TypedField('exclusive_access', bool)

    #: Always execute this test locally.
    #:
    #: :type: boolean
    #: :default: :class:`False`
    local = fields.TypedField('local', bool)

    #: The set of reference values for this test.
    #:
    #: The reference values are specified as a scoped dictionary keyed on the
    #: performance variables defined in :attr:`perf_patterns` and scoped under
    #: the system/partition combinations.
    #: The reference itself is a four-tuple that contains the reference value,
    #: the lower and upper thresholds and the measurement unit.
    #:
    #: An example follows:
    #:
    #: .. code:: python
    #:
    #:    self.reference = {
    #:        'sys0:part0': {
    #:            'perfvar0': (50, -0.1, 0.1, 'Gflop/s'),
    #:            'perfvar1': (20, -0.1, 0.1, 'GB/s')
    #:        },
    #:        'sys0:part1': {
    #:            'perfvar0': (100, -0.1, 0.1, 'Gflop/s'),
    #:            'perfvar1': (40, -0.1, 0.1, 'GB/s')
    #:        }
    #:    }
    #:
    #: :type: A scoped dictionary with system names as scopes or :class:`None`
    #: :default: ``{}``
    #:
    #: .. note::
    #:     .. versionchanged:: 3.0
    #:        The measurement unit is required. The user should explicitly
    #:        specify :class:`None` if no unit is available.
    reference = fields.ScopedDictField(
        'reference', typ.Tuple[object, object, object, object])
    # FIXME: There is not way currently to express tuples of `float`s or
    # `None`s, so we just use the very generic `object`

    #:
    #: Refer to the :doc:`ReFrame Tutorials </tutorials>` for concrete usage
    #: examples.
    #:
    #: If set to :class:`None`, a sanity error will be raised during sanity
    #: checking.
    #:
    #: :type: A deferrable expression (i.e., the result of a :doc:`sanity
    #:     function </sanity_functions_reference>`) or :class:`None`
    #: :default: :class:`None`
    #:
    #: .. note::
    #:    .. versionchanged:: 2.9
    #:       The default behaviour has changed and it is now considered a
    #:       sanity failure if this attribute is set to :class:`None`.
    #:
    #:       If a test doesn't care about its output, this must be stated
    #:       explicitly as follows:
    #:
    #:       ::
    #:
    #:           self.sanity_patterns = sn.assert_found(r'.*', self.stdout)
    sanity_patterns = fields.TypedField('sanity_patterns',
                                        _DeferredExpression, type(None))

    #: Patterns for verifying the performance of this test.
    #:
    #: Refer to the :doc:`ReFrame Tutorials </tutorials>` for concrete usage
    #: examples.
    #:
    #: If set to :class:`None`, no performance checking will be performed.
    #:
    #: :type: A dictionary with keys of type :class:`str` and deferrable
    #:     expressions (i.e., the result of a :doc:`sanity function
    #:     </sanity_functions_reference>`) as values.
    #:     :class:`None` is also allowed.
    #: :default: :class:`None`
    perf_patterns = fields.TypedField(
        'perf_patterns', typ.Dict[str, _DeferredExpression], type(None))

    #: List of modules to be loaded before running this test.
    #:
    #: These modules will be loaded during the :func:`setup` phase.
    #:
    #: :type: :class:`List[str]`
    #: :default: ``[]``
    modules = fields.TypedField('modules', typ.List[str])

    #: Environment variables to be set before running this test.
    #:
    #: These variables will be set during the :func:`setup` phase.
    #:
    #: :type: :class:`Dict[str, str]`
    #: :default: ``{}``
    variables = fields.TypedField('variables', typ.Dict[str, str])

    #: Time limit for this test.
    #:
    #: Time limit is specified as a string in the form
    #: ``<days>d<hours>h<minutes>m<seconds>s`` or as number of seconds.
    #: If set to :class:`None`, no time limit will be set.
    #: The default time limit of the system partition's scheduler will be used.
    #:
    #: :type: :class:`str` or :class:`float` or :class:`int`
    #: :default: ``'10m'``
    #:
    #: .. note::
    #:    .. versionchanged:: 2.15
    #:       This attribute may be set to :class:`None`.
    #:
    #: .. warning::
    #:    .. versionchanged:: 3.0
    #:       The old syntax using a ``(h, m, s)`` tuple is deprecated.
    #:
    #:    .. versionchanged:: 3.2
    #:       - The old syntax using a ``(h, m, s)`` tuple is dropped.
    #:       - Support of `timedelta` objects is dropped.
    #:       - Number values are now accepted.
    time_limit = fields.TimerField('time_limit', type(None))

    #: .. versionadded:: 2.8
    #:
    #: Extra resources for this test.
    #:
    #: This field is for specifying custom resources needed by this test. These
    #: resources are defined in the `configuration
    #: <config_reference.html#.systems[].partitions[].resources>`__ of a system
    #: partition. For example, assume that two additional resources, named
    #: ``gpu`` and ``datawarp``, are defined in the configuration file as
    #: follows:
    #:
    #: ::
    #:
    #:     'resources': {
    #:         'gpu': [
    #:             '--gres=gpu:{num_gpus_per_node}'
    #:         ],
    #:         'datawarp': [
    #:             '#DW jobdw capacity={capacity}',
    #:             '#DW stage_in source={stagein_src}'
    #:         ]
    #:     }
    #:
    #: A regression test then may instantiate the above resources by setting
    #: the :attr:`extra_resources` attribute as follows:
    #:
    #: ::
    #:
    #:     self.extra_resources = {
    #:         'gpu': {'num_gpus_per_node': 2}
    #:         'datawarp': {
    #:             'capacity': '100GB',
    #:             'stagein_src': '/foo'
    #:         }
    #:     }
    #:
    #: The generated batch script (for Slurm) will then contain the following
    #: lines:
    #:
    #: ::
    #:
    #:     #SBATCH --gres=gpu:2
    #:     #DW jobdw capacity=100GB
    #:     #DW stage_in source=/foo
    #:
    #: Notice that if the resource specified in the configuration uses an
    #: alternative directive prefix (in this case ``#DW``), this will replace
    #: the standard prefix of the backend scheduler (in this case ``#SBATCH``)
    #:
    #: If the resource name specified in this variable does not match a
    #: resource name in the partition configuration, it will be simply ignored.
    #: The :attr:`num_gpus_per_node` attribute translates internally to the
    #: ``_rfm_gpu`` resource, so that setting
    #: ``self.num_gpus_per_node = 2`` is equivalent to the following:
    #:
    #: ::
    #:
    #:     self.extra_resources = {'_rfm_gpu': {'num_gpus_per_node': 2}}
    #:
    #: :type: :class:`Dict[str, Dict[str, object]]`
    #: :default: ``{}``
    #:
    #: .. note::
    #:    .. versionchanged:: 2.9
    #:       A new more powerful syntax was introduced
    #:       that allows also custom job script directive prefixes.
    extra_resources = fields.TypedField('extra_resources',
                                        typ.Dict[str, typ.Dict[str, object]])

    def __new__(cls, *args, **kwargs):
        obj = super().__new__(cls)

        # Create a test name from the class name and the constructor's
        # arguments
        name = cls.__qualname__
        if args or kwargs:
            arg_names = map(lambda x: util.toalphanum(str(x)),
                            itertools.chain(args, kwargs.values()))
            name += '_' + '_'.join(arg_names)

        # Determine the prefix
        try:
            prefix = cls._rfm_custom_prefix
        except AttributeError:
            if osext.is_interactive():
                prefix = os.getcwd()
            else:
                prefix = os.path.abspath(os.path.dirname(inspect.getfile(cls)))

        obj._rfm_init(name, prefix)
        return obj

    def __init__(self):
        pass

    @classmethod
    def __init_subclass__(cls, *, special=False, **kwargs):
        super().__init_subclass__(**kwargs)
        cls._rfm_special_test = special

    def _rfm_init(self, name=None, prefix=None):
        if name is not None:
            self.name = name

        self.descr = self.name
        self.valid_prog_environs = []
        self.valid_systems = []
        self.sourcepath = ''
        self.prebuild_cmds = []
        self.postbuild_cmds = []
        self.executable = os.path.join('.', self.name)
        self.executable_opts = []
        self.prerun_cmds = []
        self.postrun_cmds = []
        self.keep_files = []
        self.readonly_files = []
        self.tags = set()
        self.maintainers = []
        self._perfvalues = {}
        self.container_platform = None

        # Strict performance check, if applicable
        self.strict_check = True

        # Default is a single node check
        self.num_tasks = 1
        self.num_tasks_per_node = None
        self.num_gpus_per_node = 0
        self.num_cpus_per_task = None
        self.num_tasks_per_core = None
        self.num_tasks_per_socket = None
        self.use_multithreading = None
        self.exclusive_access = False
        self.max_pending_time = None

        # True only if check is to be run locally
        self.local = False

        # Static directories of the regression check
        self._prefix = os.path.abspath(prefix)
        if os.path.isdir(os.path.join(self._prefix, 'src')):
            self.sourcesdir = 'src'
        else:
            self.sourcesdir = None

        # Output patterns
        self.sanity_patterns = None

        # Performance patterns: None -> no performance checking
        self.perf_patterns = None
        self.reference = {}

        # Environment setup
        self.modules = []
        self.variables = {}

        # Time limit for the check
        self.time_limit = '10m'

        # Runtime information of the test
        self._current_partition = None
        self._current_environ = None

        # Associated job
        self._job = None
        self.extra_resources = {}

        # Dynamic paths of the regression check; will be set in setup()
        self._stagedir = None
        self._outputdir = None
        self._stdout = None
        self._stderr = None

        # Compilation process output
        self._build_job = None
        self._compile_proc = None
        self.build_system = None

        # Performance logging
        self._perf_logger = logging.null_logger

        # List of dependencies specified by the user
        self._userdeps = []

        # Weak reference to the test case associated with this check
        self._case = None

        if rt.runtime().get_option('general/0/non_default_craype'):
            self._cdt_environ = env.Environment(
                name='__rfm_cdt_environ',
                variables={
                    'LD_LIBRARY_PATH': '$CRAY_LD_LIBRARY_PATH:$LD_LIBRARY_PATH'
                }
            )
        else:
            # Just an empty environment
            self._cdt_environ = env.Environment('__rfm_cdt_environ')

    def __rfm_json_encode__(self):
        return {
            'modules': self.modules,
            'variables': self.variables,
            'stagedir': self.stagedir,
        }

    def __rfm_json_restore__(self, jsonobj):
        self.modules = jsonobj['modules']
        self.variables = jsonobj['variables']
        self._stagedir = jsonobj['stagedir']

    # Export read-only views to interesting fields
    @property
    def current_environ(self):
        '''The programming environment that the regression test is currently
        executing with.

        This is set by the framework during the :func:`setup` phase.

        :type: :class:`reframe.core.environments.ProgEnvironment`.
        '''
        return self._current_environ

    @property
    def current_partition(self):
        '''The system partition the regression test is currently executing on.

        This is set by the framework during the :func:`setup` phase.

        :type: :class:`reframe.core.systems.SystemPartition`.
        '''
        return self._current_partition

    @property
    def current_system(self):
        '''The system the regression test is currently executing on.

        This is set by the framework during the initialization phase.

        :type: :class:`reframe.core.systems.System`.
        '''
        return rt.runtime().system

    @property
    def perfvalues(self):
        return util.MappingView(self._perfvalues)

    @property
    def job(self):
        '''The job descriptor associated with this test.

        This is set by the framework during the :func:`setup` phase.

        :type: :class:`reframe.core.schedulers.Job`.
        '''
        return self._job

    @property
    def logger(self):
        '''A logger associated with this test.

        You can use this logger to log information for your test.
        '''
        return logging.getlogger()

    @property
    def prefix(self):
        '''The prefix directory of the test.

        :type: :class:`str`.
        '''
        return self._prefix

    @property
    def stagedir(self):
        '''The stage directory of the test.

        This is set during the :func:`setup` phase.

        :type: :class:`str`.
        '''
        return self._stagedir

    @property
    def outputdir(self):
        '''The output directory of the test.

        This is set during the :func:`setup` phase.

        .. versionadded:: 2.13

        :type: :class:`str`.
        '''
        return self._outputdir

    @property
    @sn.sanity_function
    def stdout(self):
        '''The name of the file containing the standard output of the test.

        This is set during the :func:`setup` phase.

        This attribute is evaluated lazily, so it can by used inside sanity
        expressions.

        :type: :class:`str`.
        '''
        return self._job.stdout

    @property
    @sn.sanity_function
    def stderr(self):
        '''The name of the file containing the standard error of the test.

        This is set during the :func:`setup` phase.

        This attribute is evaluated lazily, so it can by used inside sanity
        expressions.

        :type: :class:`str`.
        '''
        return self._job.stderr

    @property
    def build_job(self):
        return self._build_job

    @property
    @sn.sanity_function
    def build_stdout(self):
        return self._build_job.stdout

    @property
    @sn.sanity_function
    def build_stderr(self):
        return self._build_job.stderr

    def info(self):
        '''Provide live information for this test.

        This method is used by the front-end to print the status message
        during the test's execution. This function is also called to provide
        the message for the `check_info
        <config_reference.html#.logging[].handlers[].format>`__ logging
        attribute.
        By default, it returns a message reporting the test name, the current
        partition and the current programming environment that the test is
        currently executing on.

        .. versionadded:: 2.10

        :returns: a string with an informational message about this test

        .. note ::
           When overriding this method, you should pay extra attention on how
           you use the :class:`RegressionTest`'s attributes, because this
           method may be called at any point of the test's lifetime.
        '''
        ret = self.name
        if self.current_partition:
            ret += ' on %s' % self.current_partition.fullname

        if self.current_environ:
            ret += ' using %s' % self.current_environ.name

        return ret

    def supports_system(self, name):
        if name.find(':') != -1:
            system, partition = name.split(':')
        else:
            system, partition = self.current_system.name, name

        valid_matches = ['*', '*:*', system, f'{system}:*',
                         f'*:{partition}', f'{system}:{partition}']

        return any(n in self.valid_systems for n in valid_matches)

    def supports_environ(self, env_name):
        if '*' in self.valid_prog_environs:
            return True

        return env_name in self.valid_prog_environs

    def is_local(self):
        '''Check if the test will execute locally.

        A test executes locally if the :attr:`local` attribute is set or if the
        current partition's scheduler does not support job submission.
        '''
        if self._current_partition is None:
            return self.local

        return self.local or self._current_partition.scheduler.is_local

    def _setup_paths(self):
        '''Setup the check's dynamic paths.'''
        self.logger.debug('Setting up test paths')
        try:
            runtime = rt.runtime()
            self._stagedir = runtime.make_stagedir(
                self.current_system.name, self._current_partition.name,
                self._current_environ.name, self.name
            )
            self._outputdir = runtime.make_outputdir(
                self.current_system.name, self._current_partition.name,
                self._current_environ.name, self.name
            )
        except OSError as e:
            raise PipelineError('failed to set up paths') from e

    def _setup_job(self, **job_opts):
        '''Setup the job related to this check.'''

        if self.local:
            scheduler = getscheduler('local')()
            launcher = getlauncher('local')()
        else:
            scheduler = self._current_partition.scheduler
            launcher = self._current_partition.launcher_type()

        self.logger.debug(
            f'Setting up run job descriptor '
            f'(scheduler: {scheduler.registered_name!r}, '
            f'launcher: {launcher.registered_name!r})'
        )
        self._job = Job.create(scheduler,
                               launcher,
                               name='rfm_%s_job' % self.name,
                               workdir=self._stagedir,
                               max_pending_time=self.max_pending_time,
                               sched_access=self._current_partition.access,
                               sched_exclusive_access=self.exclusive_access,
                               **job_opts)

    def _setup_perf_logging(self):
        self._perf_logger = logging.getperflogger(self)

    @_run_hooks()
    @final
    def setup(self, partition, environ, **job_opts):
        '''The setup phase of the regression test pipeline.

        :arg partition: The system partition to set up this test for.
        :arg environ: The environment to set up this test for.
        :arg job_opts: Options to be passed through to the backend scheduler.
            When overriding this method users should always pass through
            ``job_opts`` to the base class method.
        :raises reframe.core.exceptions.ReframeError: In case of errors.

        .. warning::

           .. versionchanged:: 3.0
              You may not override this method directly unless you are in
              special test. See `here
              <migration_2_to_3.html#force-override-a-pipeline-method>`__ for
              more details.

        '''
        self._current_partition = partition
        self._current_environ = environ
        self._setup_paths()
        self._setup_job(**job_opts)

    def _copy_to_stagedir(self, path):
        self.logger.debug(f'Copying {path} to stage directory')
        self.logger.debug(f'Symlinking files: {self.readonly_files}')
        try:
            osext.copytree_virtual(
                path, self._stagedir, self.readonly_files, symlinks=True,
                dirs_exist_ok=True
            )
        except (OSError, ValueError, TypeError) as e:
            raise PipelineError('copying of files failed') from e

    def _clone_to_stagedir(self, url):
        self.logger.debug(f'Cloning URL {url} into stage directory')
        osext.git_clone(self.sourcesdir, self._stagedir)

    @_run_hooks('pre_compile')
    @final
    def compile(self):
        '''The compilation phase of the regression test pipeline.

        :raises reframe.core.exceptions.ReframeError: In case of errors.

        .. warning::

           .. versionchanged:: 3.0
              You may not override this method directly unless you are in
              special test. See `here
              <migration_2_to_3.html#force-override-a-pipeline-method>`__ for
              more details.

        '''
        if not self._current_environ:
            raise PipelineError('no programming environment set')

        # Copy the check's resources to the stage directory
        if self.sourcesdir:
            try:
                commonpath = os.path.commonpath([self.sourcesdir,
                                                 self.sourcepath])
            except ValueError:
                commonpath = None

            if commonpath:
                self.logger.warn(
                    f'sourcepath {self.sourcepath!r} is a subdirectory of '
                    f'sourcesdir {self.sourcesdir!r}, but it will be '
                    f'interpreted as relative to it'
                )

            if osext.is_url(self.sourcesdir):
                self._clone_to_stagedir(self.sourcesdir)
            else:
                self._copy_to_stagedir(os.path.join(self._prefix,
                                                    self.sourcesdir))

        # Verify the sourcepath and determine the sourcepath in the stagedir
        if (os.path.isabs(self.sourcepath) or
                os.path.normpath(self.sourcepath).startswith('..')):
            raise PipelineError(
                'self.sourcepath is an absolute path or does not point to a '
                'subfolder or a file contained in self.sourcesdir: ' +
                self.sourcepath
            )

        staged_sourcepath = os.path.join(self._stagedir, self.sourcepath)
        if os.path.isdir(staged_sourcepath):
            if not self.build_system:
                # Try to guess the build system
                cmakelists = os.path.join(staged_sourcepath, 'CMakeLists.txt')
                configure_ac = os.path.join(staged_sourcepath, 'configure.ac')
                configure_in = os.path.join(staged_sourcepath, 'configure.in')
                if os.path.exists(cmakelists):
                    self.build_system = 'CMake'
                    self.build_system.builddir = 'rfm_build'
                elif (os.path.exists(configure_ac) or
                      os.path.exists(configure_in)):
                    self.build_system = 'Autotools'
                    self.build_system.builddir = 'rfm_build'
                else:
                    self.build_system = 'Make'

            self.build_system.srcdir = self.sourcepath
        else:
            if not self.build_system:
                self.build_system = 'SingleSource'

            self.build_system.srcfile = self.sourcepath
            self.build_system.executable = self.executable

        # Prepare build job
        build_commands = [
            *self.prebuild_cmds,
            *self.build_system.emit_build_commands(self._current_environ),
            *self.postbuild_cmds
        ]
        user_environ = env.Environment(type(self).__name__,
                                       self.modules, self.variables.items())
        environs = [self._current_partition.local_env, self._current_environ,
                    user_environ, self._cdt_environ]

        self._build_job = Job.create(getscheduler('local')(),
                                     launcher=getlauncher('local')(),
                                     name='rfm_%s_build' % self.name,
                                     workdir=self._stagedir)
        with osext.change_dir(self._stagedir):
            try:
                self._build_job.prepare(
                    build_commands, environs,
                    login=rt.runtime().get_option('general/0/use_login_shell'),
                    trap_errors=True
                )
            except OSError as e:
                raise PipelineError('failed to prepare build job') from e

            self._build_job.submit()

    @_run_hooks('post_compile')
    @final
    def compile_wait(self):
        '''Wait for compilation phase to finish.

        .. versionadded:: 2.13

        .. warning::

           .. versionchanged:: 3.0
              You may not override this method directly unless you are in
              special test. See `here
              <migration_2_to_3.html#force-override-a-pipeline-method>`__ for
              more details.

        '''
        self._build_job.wait()

        # FIXME: this check is not reliable for certain scheduler backends
        if self._build_job.exitcode != 0:
            raise BuildError(self._build_job.stdout, self._build_job.stderr)

    @_run_hooks('pre_run')
    @final
    def run(self):
        '''The run phase of the regression test pipeline.

        This call is non-blocking.
        It simply submits the job associated with this test and returns.

        .. warning::

           .. versionchanged:: 3.0
              You may not override this method directly unless you are in
              special test. See `here
              <migration_2_to_3.html#force-override-a-pipeline-method>`__ for
              more details.
        '''
        if not self.current_system or not self._current_partition:
            raise PipelineError('no system or system partition is set')

        if self.container_platform:
            try:
                cp_name = type(self.container_platform).__name__
                cp_env = self._current_partition.container_environs[cp_name]
            except KeyError as e:
                raise PipelineError(
                    'container platform not configured '
                    'on the current partition: %s' % e) from None

            self.container_platform.validate()
            self.container_platform.mount_points += [
                (self._stagedir, self.container_platform.workdir)
            ]

            # We replace executable and executable_opts in case of containers
            self.executable = self.container_platform.launch_command()
            self.executable_opts = []
            prepare_container = self.container_platform.emit_prepare_commands()
            if prepare_container:
                self.prerun_cmds += prepare_container

        self.job.num_tasks = self.num_tasks
        self.job.num_tasks_per_node = self.num_tasks_per_node
        self.job.num_tasks_per_core = self.num_tasks_per_core
        self.job.num_cpus_per_task = self.num_cpus_per_task
        self.job.use_smt = self.use_multithreading
        self.job.time_limit = self.time_limit

        exec_cmd = [self.job.launcher.run_command(self.job),
                    self.executable, *self.executable_opts]
        commands = [*self.prerun_cmds, ' '.join(exec_cmd), *self.postrun_cmds]
        user_environ = env.Environment(type(self).__name__,
                                       self.modules, self.variables.items())
        environs = [
            self._current_partition.local_env,
            self._current_environ,
            user_environ,
            self._cdt_environ
        ]
        if self.container_platform and cp_env:
            environs = [
                self._current_partition.local_env,
                self._current_environ,
                cp_env,
                user_environ,
                self._cdt_environ
            ]

        # num_gpus_per_node is a managed resource
        if self.num_gpus_per_node > 0:
            self.extra_resources.setdefault(
                '_rfm_gpu', {'num_gpus_per_node': self.num_gpus_per_node}
            )

        # Get job options from managed resources and prepend them to
        # job_opts. We want any user supplied options to be able to
        # override those set by the framework.
        resources_opts = []
        for r, v in self.extra_resources.items():
            resources_opts.extend(
                self._current_partition.get_resource(r, **v))

        self._job.options = resources_opts + self._job.options
        with osext.change_dir(self._stagedir):
            try:
                self.logger.debug('Generating the run script')
                self._job.prepare(
                    commands, environs,
                    login=rt.runtime().get_option('general/0/use_login_shell'),
                    trap_errors=rt.runtime().get_option(
                        'general/0/trap_job_errors'
                    )
                )
            except OSError as e:
                raise PipelineError('failed to prepare run job') from e

            self._job.submit()

        self.logger.debug(f'Spawned run job (id={self.job.jobid})')

        # Update num_tasks if test is flexible
        if self.job.sched_flex_alloc_nodes:
            self.num_tasks = self.job.num_tasks

    @final
    def run_complete(self):
        '''Check if the run phase has completed.

        :returns: :class:`True` if the associated job has finished,
            :class:`False` otherwise.

            If no job descriptor is yet associated with this test,
            :class:`True` is returned.
        :raises reframe.core.exceptions.ReframeError: In case of errors.

        .. warning::
           You may not override this method directly unless you are in
           special test. See `here
           <migration_2_to_3.html#force-override-a-pipeline-method>`__ for
           more details.

        '''
        if not self._job:
            return True

        return self._job.finished()

    @final
    def poll(self):
        '''See :func:`run_complete`.

        .. deprecated:: 3.2

        '''
        user_deprecation_warning('calling poll() is deprecated; '
                                 'please use run_complete() instead')
        return self.run_complete()

    @_run_hooks('post_run')
    @final
    def run_wait(self):
        '''Wait for the run phase of this test to finish.

        :raises reframe.core.exceptions.ReframeError: In case of errors.

        .. warning::
           You may not override this method directly unless you are in
           special test. See `here
           <migration_2_to_3.html#force-override-a-pipeline-method>`__ for
           more details.

        '''
        self._job.wait()

    @final
    def wait(self):
        '''See :func:`run_wait`.

        .. deprecated:: 3.2
        '''
        user_deprecation_warning('calling wait() is deprecated; '
                                 'please use run_wait() instead')
        self.run_wait()

    @_run_hooks()
    @final
    def sanity(self):
        self.check_sanity()

    @_run_hooks()
    @final
    def performance(self):
        try:
            self.check_performance()
        except PerformanceError:
            if self.strict_check:
                raise

    @final
    def check_sanity(self):
        '''The sanity checking phase of the regression test pipeline.

        :raises reframe.core.exceptions.SanityError: If the sanity check fails.

        .. warning::

           .. versionchanged:: 3.0
              You may not override this method directly unless you are in
              special test. See `here
              <migration_2_to_3.html#force-override-a-pipeline-method>`__ for
              more details.

        '''
        if rt.runtime().get_option('general/0/trap_job_errors'):
            sanity_patterns = [
                sn.assert_eq(self.job.exitcode, 0,
                             msg='job exited with exit code {0}')
            ]
            if self.sanity_patterns is not None:
                sanity_patterns.append(self.sanity_patterns)

            self.sanity_patterns = sn.all(sanity_patterns)
        elif self.sanity_patterns is None:
            raise SanityError('sanity_patterns not set')

        with osext.change_dir(self._stagedir):
            success = sn.evaluate(self.sanity_patterns)
            if not success:
                raise SanityError()

    @final
    def check_performance(self):
        '''The performance checking phase of the regression test pipeline.

        :raises reframe.core.exceptions.SanityError: If the performance check
            fails.

        .. warning::

           .. versionchanged:: 3.0
              You may not override this method directly unless you are in
              special test. See `here
              <migration_2_to_3.html#force-override-a-pipeline-method>`__ for
              more details.

        '''
        if self.perf_patterns is None:
            return

        self._setup_perf_logging()
        with osext.change_dir(self._stagedir):
            # Check if default reference perf values are provided and
            # store all the variables tested in the performance check
            has_default = False
            variables = set()
            for key, ref in self.reference.items():
                keyparts = key.split(self.reference.scope_separator)
                system = keyparts[0]
                varname = keyparts[-1]
                unit = ref[3]
                variables.add((varname, unit))
                if system == '*':
                    has_default = True
                    break

            if not has_default:
                if not variables:
                    # If empty, it means that self.reference was empty, so try
                    # to infer their name from perf_patterns
                    variables = {(name, None)
                                 for name in self.perf_patterns.keys()}

                for var in variables:
                    name, unit = var
                    ref_tuple = (0, None, None, unit)
                    self.reference.update({'*': {name: ref_tuple}})

            # We first evaluate and log all performance values and then we
            # check them against the reference. This way we always log them
            # even if the don't meet the reference.
            for tag, expr in self.perf_patterns.items():
                value = sn.evaluate(expr)
                key = '%s:%s' % (self._current_partition.fullname, tag)
                if key not in self.reference:
                    raise SanityError(
                        "tag `%s' not resolved in references for `%s'" %
                        (tag, self._current_partition.fullname))

                self._perfvalues[key] = (value, *self.reference[key])
                self._perf_logger.log_performance(logging.INFO, tag, value,
                                                  *self.reference[key])

            for key, values in self._perfvalues.items():
                val, ref, low_thres, high_thres, *_ = values

                # Verify that val is a number
                if not isinstance(val, numbers.Number):
                    raise SanityError(
                        "the value extracted for performance variable '%s' "
                        "is not a number: %s" % (key, val)
                    )

                tag = key.split(':')[-1]
                try:
                    sn.evaluate(
                        sn.assert_reference(
                            val, ref, low_thres, high_thres,
                            msg=('failed to meet reference: %s={0}, '
                                 'expected {1} (l={2}, u={3})' % tag))
                    )
                except SanityError as e:
                    raise PerformanceError(e)

    def _copy_job_files(self, job, dst):
        if job is None:
            return

        stdout = os.path.join(self._stagedir, job.stdout)
        stderr = os.path.join(self._stagedir, job.stderr)
        script = os.path.join(self._stagedir, job.script_filename)
        shutil.copy(stdout, dst)
        shutil.copy(stderr, dst)
        shutil.copy(script, dst)

    def _copy_to_outputdir(self):
        '''Copy check's interesting files to the output directory.'''
        self.logger.debug('Copying test files to output directory')
        self._copy_job_files(self._job, self.outputdir)
        self._copy_job_files(self._build_job, self.outputdir)

        with osext.change_dir(self.stagedir):
            # Copy files specified by the user, but expand any glob patterns
            keep_files = itertools.chain(
                *(glob.iglob(f) for f in self.keep_files)
            )
            for f in keep_files:
                f = os.path.abspath(f)
                if os.path.isdir(f):
                    # We need to keep the directory structure when copying
                    # over to outputdir
                    dst = os.path.join(
                        self.outputdir, os.path.relpath(f, self.stagedir)
                    )
                    osext.copytree(f, dst, dirs_exist_ok=True)
                else:
                    shutil.copy2(f, self.outputdir)

    @_run_hooks()
    @final
    def cleanup(self, remove_files=False):
        '''The cleanup phase of the regression test pipeline.

        :arg remove_files: If :class:`True`, the stage directory associated
            with this test will be removed.

        .. warning::

           .. versionchanged:: 3.0
              You may not override this method directly unless you are in
              special test. See `here
              <migration_2_to_3.html#force-override-a-pipeline-method>`__ for
              more details.

        '''
        aliased = os.path.samefile(self._stagedir, self._outputdir)
        if aliased:
            self.logger.debug(
                f'outputdir and stagedir are the same; copying skipped'
            )
        else:
            self._copy_to_outputdir()

        if remove_files:
            self.logger.debug('Removing stage directory')
            osext.rmtree(self._stagedir)

    # Dependency API

    def user_deps(self):
        return util.SequenceView(self._userdeps)

    def _depends_on_func(self, how, subdeps=None, *args, **kwargs):
        if args or kwargs:
            raise ValueError('invalid arguments passed')

        user_deprecation_warning("passing 'how' as an integer or passing "
                                 "'subdeps' is deprecated; please have a "
                                 "look at the user documentation")

        if (subdeps is not None and
            not isinstance(subdeps, typ.Dict[str, typ.List[str]])):
            raise TypeError("subdeps argument must be of type "
                            "`Dict[str, List[str]]' or `None'")

        # Now return a proper when function
        def exact(src, dst):
            if not subdeps:
                return False

            p0, e0 = src
            p1, e1 = dst

            # DEPEND_EXACT allows dependencies inside the same partition
            return ((p0 == p1) and (e0 in subdeps) and (e1 in subdeps[e0]))

        # Follow the old definitions
        # DEPEND_BY_ENV used to mean same env and same partition
        if how == DEPEND_BY_ENV:
            return udeps.by_case
        # DEPEND_BY_ENV used to mean same partition
        elif how == DEPEND_FULLY:
            return udeps.by_part
        elif how == DEPEND_EXACT:
            return exact
        else:
            raise ValueError(f"unknown value passed to 'how' argument: {how}")

    def depends_on(self, target, how=None, *args, **kwargs):
        '''Add a dependency to another test.

        :arg target: The name of the test that this one will depend on.
        :arg how: A callable that defines how the test cases of this test
            depend on the the test cases of the target test.
            This callable should accept two arguments:

            - The source test case (i.e., a test case of this test)
              represented as a two-element tuple containing the names of the
              partition and the environment of the current test case.
            - Test destination test case (i.e., a test case of the target
              test) represented as a two-element tuple containing the names of
              the partition and the environment of the current target test
              case.

            It should return :class:`True` if a dependency between the source
            and destination test cases exists, :class:`False` otherwise.

            This function will be called multiple times by the framework when
            the test DAG is constructed, in order to determine the
            connectivity of the two tests.

            In the following example, this test depends on ``T1`` when their
            partitions match, otherwise their test cases are independent.

            .. code-block:: python

                def by_part(src, dst):
                    p0, _ = src
                    p1, _  = dst
                    return p0 == p1

                self.depends_on('T0', how=by_part)

            The framework offers already a set of predefined relations between
            the test cases of inter-dependent tests. See the
            :mod:`reframe.utility.udeps` for more details.

            The default ``how`` function is
            :func:`reframe.utility.udeps.by_case`, where test cases on
            different partitions and environments are independent.

        .. seealso::
           - :doc:`dependencies`
           - :ref:`test-case-deps-management`



        .. versionadded:: 2.21

        .. versionchanged:: 3.3
           Dependencies between test cases from different partitions are now
           allowed. The ``how`` argument now accepts a callable.

         .. deprecated:: 3.3
            Passing an integer to the ``how`` argument as well as using the
            ``subdeps`` argument is deprecated.

        '''
        if not isinstance(target, str):
            raise TypeError("target argument must be of type: `str'")

        if (isinstance(how, int)):
            # We are probably using the old syntax; try to get a
            # proper how function
            how = self._depends_on_func(how, *args, **kwargs)

        if how is None:
            how = udeps.by_case

        if not callable(how):
            raise TypeError("'how' argument must be callable")

        self._userdeps.append((target, how))

    def getdep(self, target, environ=None, part=None):
        '''Retrieve the test case of a target dependency.

        This is a low-level method. The :func:`@require_deps
        <reframe.core.decorators.require_deps>` decorators should be
        preferred.

        :arg target: The name of the target dependency to be retrieved.
        :arg environ: The name of the programming environment that will be
            used to retrieve the test case of the target test. If ``None``,
            :attr:`RegressionTest.current_environ` will be used.

        .. versionadded:: 2.21

        '''
        if self.current_environ is None:
            raise DependencyError(
                'cannot resolve dependencies before the setup phase'
            )

        if environ is None:
            environ = self.current_environ.name

        if part is None:
            part = self.current_partition.name

        if self._case is None or self._case() is None:
            raise DependencyError('no test case is associated with this test')

        for d in self._case().deps:
            if (d.check.name == target and
                d.environ.name == environ and
                d.partition.name == part):
                return d.check

        raise DependencyError(f'could not resolve dependency to ({target!r}, '
                              f'{part!r}, {environ!r})')

    def __str__(self):
        return "%s(name='%s', prefix='%s')" % (type(self).__name__,
                                               self.name, self.prefix)

<<<<<<< HEAD
    def __hash__(self):
        return hash(self.name)

=======
>>>>>>> 7666a2be
    def __eq__(self, other):
        if not isinstance(other, RegressionTest):
            return NotImplemented

        return self.name == other.name

<<<<<<< HEAD
=======
    def __hash__(self):
        return hash(self.name)

>>>>>>> 7666a2be

class RunOnlyRegressionTest(RegressionTest, special=True):
    '''Base class for run-only regression tests.

    This class is also directly available under the top-level :mod:`reframe`
    module.
    '''

    def compile(self):
        '''The compilation phase of the regression test pipeline.

        This is a no-op for this type of test.
        '''

    def compile_wait(self):
        '''Wait for compilation phase to finish.

        This is a no-op for this type of test.
        '''

    @_run_hooks('pre_run')
    def run(self):
        '''The run phase of the regression test pipeline.

        The resources of the test are copied to the stage directory and the
        rest of execution is delegated to the :func:`RegressionTest.run()`.
        '''
        if self.sourcesdir:
            if osext.is_url(self.sourcesdir):
                self._clone_to_stagedir(self.sourcesdir)
            else:
                self._copy_to_stagedir(os.path.join(self._prefix,
                                                    self.sourcesdir))

        super().run.__wrapped__(self)


class CompileOnlyRegressionTest(RegressionTest, special=True):
    '''Base class for compile-only regression tests.

    These tests are by default local and will skip the run phase of the
    regression test pipeline.

    The standard output and standard error of the test will be set to those of
    the compilation stage.

    This class is also directly available under the top-level :mod:`reframe`
    module.
    '''

    def _rfm_init(self, *args, **kwargs):
        super()._rfm_init(*args, **kwargs)
        self.local = True

    @_run_hooks()
    def setup(self, partition, environ, **job_opts):
        '''The setup stage of the regression test pipeline.

        Similar to the :func:`RegressionTest.setup`, except that no job
        descriptor is set up for this test.
        '''
        # No need to setup the job for compile-only checks
        self._current_partition = partition
        self._current_environ = environ
        self._setup_paths()

    @property
    @sn.sanity_function
    def stdout(self):
        return self._build_job.stdout

    @property
    @sn.sanity_function
    def stderr(self):
        return self._build_job.stderr

    def run(self):
        '''The run stage of the regression test pipeline.

        Implemented as no-op.
        '''

    def run_wait(self):
        '''Wait for this test to finish.

        Implemented as no-op
        '''<|MERGE_RESOLUTION|>--- conflicted
+++ resolved
@@ -1754,24 +1754,15 @@
         return "%s(name='%s', prefix='%s')" % (type(self).__name__,
                                                self.name, self.prefix)
 
-<<<<<<< HEAD
-    def __hash__(self):
-        return hash(self.name)
-
-=======
->>>>>>> 7666a2be
     def __eq__(self, other):
         if not isinstance(other, RegressionTest):
             return NotImplemented
 
         return self.name == other.name
 
-<<<<<<< HEAD
-=======
     def __hash__(self):
         return hash(self.name)
 
->>>>>>> 7666a2be
 
 class RunOnlyRegressionTest(RegressionTest, special=True):
     '''Base class for run-only regression tests.
