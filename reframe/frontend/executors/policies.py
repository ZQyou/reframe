# Copyright 2016-2020 Swiss National Supercomputing Centre (CSCS/ETH Zurich)
# ReFrame Project Developers. See the top-level LICENSE file for details.
#
# SPDX-License-Identifier: BSD-3-Clause

import contextlib
import functools
import itertools
import math
import sys
import time

from datetime import datetime

from reframe.core.exceptions import (TaskDependencyError, TaskExit)
from reframe.core.logging import getlogger
from reframe.frontend.executors import (ExecutionPolicy, RegressionTask,
                                        TaskEventListener, ABORT_REASONS)


def dictlist_len(d):
    return functools.reduce(lambda l, r: l + len(r), d.values(), 0)


def _cleanup_all(tasks, *args, **kwargs):
    for task in tasks:
        if task.ref_count == 0:
            with contextlib.suppress(TaskExit):
                task.cleanup(*args, **kwargs)

    # Remove cleaned up tests
    tasks[:] = [t for t in tasks if t.ref_count]

def num_values(d):
    return functools.reduce(lambda l, r: l + len(r), d.values(), 0)

class SerialExecutionPolicy(ExecutionPolicy, TaskEventListener):
    def __init__(self):
        super().__init__()

        # Index tasks by test cases
        self._task_index = {}

        # All schedulers per partition
        self._schedulers = {}

        # Tasks that have finished, but have not performed their cleanup phase
        self._retired_tasks = []
        self.task_listeners.append(self)

    def runcase(self, case):
        super().runcase(case)
        check, partition, environ = case

        self.printer.status(
            'RUN', '%s on %s using %s' %
            (check.name, partition.fullname, environ.name)
        )
        task = RegressionTask(case, self.task_listeners)
        self._task_index[case] = task
        self.stats.add_task(task)
        try:
            # Do not run test if any of its dependencies has failed
            if any(self._task_index[c].failed for c in case.deps):
                raise TaskDependencyError('dependencies failed')

            partname = task.testcase.partition.fullname
            sched = self._schedulers.get(partname)
            task.setup(task.testcase.partition,
                       task.testcase.environ,
                       scheduler=sched,
                       sched_flex_alloc_nodes=self.sched_flex_alloc_nodes,
                       sched_account=self.sched_account,
                       sched_partition=self.sched_partition,
                       sched_reservation=self.sched_reservation,
                       sched_nodelist=self.sched_nodelist,
                       sched_exclude_nodelist=self.sched_exclude_nodelist,
                       sched_options=self.sched_options)

            self._schedulers.setdefault(partname, task.check.job.scheduler)
            sched = task.check.job.scheduler

            task.compile()
            task.compile_wait()
            task.run()
            pollrate = PollRateFunction(0.2, 60)
            num_polls = 0
            t_start = datetime.now()
            while True:
                num_polls += 1
                sched.poll(task.check.job)
                if task.poll():
                    break

                t_elapsed = (datetime.now() - t_start).total_seconds()
                real_rate = num_polls / t_elapsed
                getlogger().debug(
                    'polling rate (real): %.3f polls/sec' % real_rate)

                desired_rate = pollrate(t_elapsed, real_rate)
                getlogger().debug(
                    'polling rate (desired): %.3f' % desired_rate)
                t = 1 / desired_rate
                getlogger().debug('sleeping: %.3fs' % t)
                time.sleep(t)

            task.wait()
            if not self.skip_sanity_check:
                task.sanity()

            if not self.skip_performance_check:
                task.performance()

            self._retired_tasks.append(task)
            task.finalize()

        except TaskExit:
            return
        except ABORT_REASONS as e:
            task.abort(e)
            raise
        except BaseException:
            task.fail(sys.exc_info())

    def on_task_setup(self, task):
        pass

    def on_task_run(self, task):
        pass

    def on_task_exit(self, task):
        pass

    def on_task_failure(self, task):
        timings = task.pipeline_timings(['compile_complete',
                                         'run_complete',
                                         'total'])
        msg = f'{task.check.info()} [{timings}]'
        if task.failed_stage == 'cleanup':
            self.printer.status('ERROR', msg, just='right')
        else:
            self.printer.status('FAIL', msg, just='right')

        timings = task.pipeline_timings(['setup',
                                         'compile_complete',
                                         'run_complete',
                                         'sanity',
                                         'performance',
                                         'total'])
        getlogger().verbose(f"==> {timings}")

    def on_task_success(self, task):
        timings = task.pipeline_timings(['compile_complete',
                                         'run_complete',
                                         'total'])
        msg = f'{task.check.info()} [{timings}]'
        self.printer.status('OK', msg, just='right')
        timings = task.pipeline_timings(['setup',
                                         'compile_complete',
                                         'run_complete',
                                         'sanity',
                                         'performance',
                                         'total'])
        getlogger().verbose(f"==> {timings}")
        # update reference count of dependencies
        for c in task.testcase.deps:
            self._task_index[c].ref_count -= 1

        _cleanup_all(self._retired_tasks, not self.keep_stage_files)

    def exit(self):
        # Clean up all remaining tasks
        _cleanup_all(self._retired_tasks, not self.keep_stage_files)


class PollRateFunction:
    def __init__(self, min_rate, decay_time):
        self._min_rate = min_rate
        self._decay = decay_time
        self._thres = 0.05

        # decay function parameters
        self._a = None
        self._b = None
        self._c = None

    def _init_poll_fn(self, init_rate):
        self._init_rate = init_rate
        self._b = self._min_rate
        log_arg = (init_rate - self._b) / (self._thres*self._b)
        if log_arg < sys.float_info.min:
            self._a = 0.0
            self._c = 0.0
        else:
            self._a = init_rate - self._b
            self._c = math.log(self._a / (self._thres*self._b)) / self._decay

        getlogger().debug('rate equation: %.3f*exp(-%.3f*x)+%.3f' %
                          (self._a, self._c, self._b))

    def __call__(self, x, init_rate):
        if self._a is None:
            self._init_poll_fn(init_rate)

        return self._a*math.exp(-self._c*x) + self._b


class AsynchronousExecutionPolicy(ExecutionPolicy, TaskEventListener):
    def __init__(self):

        super().__init__()

        # Index tasks by test cases
        self._task_index = {}

        # All currently running tasks per partition
        self._running_tasks = {}

        # All schedulers per partition
        self._schedulers = {}

        # Tasks that need to be finalized
        self._completed_tasks = []

        # Retired tasks that need to be cleaned up
        self._retired_tasks = []

        # Ready tasks to be executed per partition
        self._ready_tasks = {}

        # Tasks that are waiting for dependencies
        self._waiting_tasks = []

        # Job limit per partition
        self._max_jobs = {}

        self.task_listeners.append(self)

    def _remove_from_running(self, task):
        getlogger().debug(
            'removing task from running list: %s' % task.check.info()
        )
        try:
            partname = task.check.current_partition.fullname
            self._running_tasks[partname].remove(task)
        except (ValueError, AttributeError, KeyError):
            getlogger().debug('not in running tasks')
            pass

    def deps_failed(self, task):
        return any(self._task_index[c].failed for c in task.testcase.deps)

    def deps_succeeded(self, task):
        return all(self._task_index[c].succeeded for c in task.testcase.deps)

    def on_task_setup(self, task):
        partname = task.check.current_partition.fullname
        self._ready_tasks[partname].append(task)
        self._schedulers.setdefault(partname, task.check.job.scheduler)

    def on_task_run(self, task):
        partname = task.check.current_partition.fullname
        self._running_tasks[partname].append(task)

    def on_task_failure(self, task):
        msg = f'{task.check.info()} [{task.pipeline_timings_basic()}]'
        if task.failed_stage == 'cleanup':
            self.printer.status('ERROR', msg, just='right')
        else:
            self._remove_from_running(task)
            self.printer.status('FAIL', msg, just='right')

        getlogger().verbose(f"==> {task.pipeline_timings_all()}")

    def on_task_success(self, task):
        msg = f'{task.check.info()} [{task.pipeline_timings_basic()}]'
        self.printer.status('OK', msg, just='right')
        getlogger().verbose(f"==> {task.pipeline_timings_all()}")
        # update reference count of dependencies
        for c in task.testcase.deps:
            self._task_index[c].ref_count -= 1

        self._retired_tasks.append(task)

    def on_task_exit(self, task):
        task.wait()
        self._remove_from_running(task)
        self._completed_tasks.append(task)

    def _setup_task(self, task):
        if self.deps_succeeded(task):
            try:
                sched = self._schedulers.get(task.testcase.partition.fullname,
                                             None)
                task.setup(task.testcase.partition,
                           task.testcase.environ,
                           scheduler=sched,
                           sched_flex_alloc_nodes=self.sched_flex_alloc_nodes,
                           sched_account=self.sched_account,
                           sched_partition=self.sched_partition,
                           sched_reservation=self.sched_reservation,
                           sched_nodelist=self.sched_nodelist,
                           sched_exclude_nodelist=self.sched_exclude_nodelist,
                           sched_options=self.sched_options)
            except TaskExit:
                return False
            else:
                return True
        elif self.deps_failed(task):
            exc = TaskDependencyError('dependencies failed')
            task.fail((type(exc), exc, None))
            return False
        else:
            # Not all dependencies have finished yet
            return False

    def runcase(self, case):
        super().runcase(case)
        check, partition, environ = case

        # Set partition-based counters, if not set already
        self._running_tasks.setdefault(partition.fullname, [])
        self._ready_tasks.setdefault(partition.fullname, [])
        self._max_jobs.setdefault(partition.fullname, partition.max_jobs)

        task = RegressionTask(case, self.task_listeners)
        self._task_index[case] = task
        self.stats.add_task(task)
        self.printer.status(
            'RUN', '%s on %s using %s' %
            (check.name, partition.fullname, environ.name)
        )
        try:
            partname = partition.fullname
            if not self._setup_task(task):
                if not task.failed:
                    self.printer.status(
                        'DEP', '%s on %s using %s' %
                        (check.name, partname, environ.name),
                        just='right'
                    )
                    self._waiting_tasks.append(task)

                return

            if len(self._running_tasks[partname]) >= partition.max_jobs:
                # Make sure that we still exceeded the job limit
                getlogger().debug('reached job limit (%s) for partition %s' %
                                  (partition.max_jobs, partname))
                self._poll_tasks()

            if len(self._running_tasks[partname]) < partition.max_jobs:
                # Task was put in _ready_tasks during setup
                self._ready_tasks[partname].pop()
                self._reschedule(task)
            else:
                self.printer.status('HOLD', task.check.info(), just='right')
        except TaskExit:
            if not task.failed:
                with contextlib.suppress(TaskExit):
                    self._reschedule(task)

            return
        except ABORT_REASONS as e:
            if not task.failed:
                # Abort was caused due to failure elsewhere, abort current
                # task as well
                task.abort(e)

            self._failall(e)
            raise

    def _poll_tasks(self):
        '''Update the counts of running checks per partition.'''
        getlogger().debug('updating counts for running test cases')
        for partname, sched in self._schedulers.items():
            getlogger().debug(f'polling {len(self._running_tasks[partname])} '
                              f'task(s) in {partname}')
            sched.poll(
                *[task.check.job for task in self._running_tasks[partname]]
            )

            for t in self._running_tasks[partname]:
                t.poll()

    def _setup_all(self):
        still_waiting = []
        for task in self._waiting_tasks:
            if not self._setup_task(task) and not task.failed:
                still_waiting.append(task)

        self._waiting_tasks[:] = still_waiting

    def _finalize_all(self):
        getlogger().debug('finalizing tasks: %s', len(self._completed_tasks))
        while True:
            try:
                task = self._completed_tasks.pop()
            except IndexError:
                break

            getlogger().debug('finalizing task: %s' % task.check.info())
            with contextlib.suppress(TaskExit):
                self._finalize_task(task)

    def _finalize_task(self, task):
        if not self.skip_sanity_check:
            task.sanity()

        if not self.skip_performance_check:
            task.performance()

        task.finalize()

    def _failall(self, cause):
        '''Mark all tests as failures'''
        for partname in self._running_tasks.keys():
            try:
                while True:
                    self._running_tasks[partname].pop().abort(cause)
            except IndexError:
                pass

        self._running_tasks = {}
        for ready_list in self._ready_tasks.values():
            getlogger().debug('ready list size: %s' % len(ready_list))
            for task in ready_list:
                task.abort(cause)

        for task in itertools.chain(self._waiting_tasks,
                                    self._retired_tasks,
                                    self._completed_tasks):
            task.abort(cause)

    def _reschedule(self, task):
        getlogger().debug('scheduling test case for running')

        task.compile()
        task.compile_wait()
        task.run()

    def _reschedule_all(self):
        partitions = self._running_tasks.keys()
        for partname in partitions:
            num_jobs = len(self._running_tasks[partname])
            assert(num_jobs >= 0)
            num_empty_slots = self._max_jobs[partname] - num_jobs
            num_rescheduled = 0
            for _ in range(num_empty_slots):
                try:
                    task = self._ready_tasks[partname].pop()
                except IndexError:
                    break

                self._reschedule(task)
                num_rescheduled += 1

            if num_rescheduled:
                getlogger().debug('rescheduled %s job(s) on %s' %
                                  (num_rescheduled, partname))

    def exit(self):
        self.printer.separator('short single line',
                               'waiting for spawned checks to finish')
        pollrate = PollRateFunction(0.2, 60)
        num_polls = 0
        t_start = datetime.now()
<<<<<<< HEAD
        while (num_values(self._running_tasks) or self._waiting_tasks):
            getlogger().debug(f'running tasks: '
                              f'{num_values(self._running_tasks)}')
            num_polls += num_values(self._running_tasks)
=======
        while (self._running_tasks or self._waiting_tasks or
               self._completed_tasks or dictlist_len(self._ready_tasks)):
            getlogger().debug('running tasks: %s' % len(self._running_tasks))
            num_polls += len(self._running_tasks)
>>>>>>> 8dc322da
            try:
                self._poll_tasks()
                self._finalize_all()
                self._setup_all()
                self._reschedule_all()
                _cleanup_all(self._retired_tasks, not self.keep_stage_files)
                t_elapsed = (datetime.now() - t_start).total_seconds()
                real_rate = num_polls / t_elapsed
                getlogger().debug(
                    'polling rate (real): %.3f polls/sec' % real_rate)

                num_running = num_values(self._running_tasks)
                if num_running:
                    desired_rate = pollrate(t_elapsed, real_rate)
                    getlogger().debug(
                        'polling rate (desired): %.3f' % desired_rate)
                    t = num_running / desired_rate
                    getlogger().debug('sleeping: %.3fs' % t)
                    time.sleep(t)

            except TaskExit:
                with contextlib.suppress(TaskExit):
                    self._reschedule_all()
            except ABORT_REASONS as e:
                self._failall(e)
                raise

        self.printer.separator('short single line',
                               'all spawned checks have finished\n')<|MERGE_RESOLUTION|>--- conflicted
+++ resolved
@@ -30,9 +30,6 @@
 
     # Remove cleaned up tests
     tasks[:] = [t for t in tasks if t.ref_count]
-
-def num_values(d):
-    return functools.reduce(lambda l, r: l + len(r), d.values(), 0)
 
 class SerialExecutionPolicy(ExecutionPolicy, TaskEventListener):
     def __init__(self):
@@ -465,17 +462,12 @@
         pollrate = PollRateFunction(0.2, 60)
         num_polls = 0
         t_start = datetime.now()
-<<<<<<< HEAD
-        while (num_values(self._running_tasks) or self._waiting_tasks):
+
+        while (dictlist_len(self._running_tasks) or self._waiting_tasks or
+               self._completed_tasks or dictlist_len(self._ready_tasks)):
             getlogger().debug(f'running tasks: '
-                              f'{num_values(self._running_tasks)}')
-            num_polls += num_values(self._running_tasks)
-=======
-        while (self._running_tasks or self._waiting_tasks or
-               self._completed_tasks or dictlist_len(self._ready_tasks)):
-            getlogger().debug('running tasks: %s' % len(self._running_tasks))
-            num_polls += len(self._running_tasks)
->>>>>>> 8dc322da
+                              f'{dictlist_len(self._running_tasks)}')
+            num_polls += dictlist_len(self._running_tasks)
             try:
                 self._poll_tasks()
                 self._finalize_all()
@@ -487,7 +479,7 @@
                 getlogger().debug(
                     'polling rate (real): %.3f polls/sec' % real_rate)
 
-                num_running = num_values(self._running_tasks)
+                num_running = dictlist_len(self._running_tasks)
                 if num_running:
                     desired_rate = pollrate(t_elapsed, real_rate)
                     getlogger().debug(
