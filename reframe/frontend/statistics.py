--- conflicted
+++ resolved
@@ -3,11 +3,8 @@
 #
 # SPDX-License-Identifier: BSD-3-Clause
 
-<<<<<<< HEAD
 import inspect
-=======
 import traceback
->>>>>>> f75934ac
 import reframe.core.runtime as rt
 import reframe.core.exceptions as errors
 
