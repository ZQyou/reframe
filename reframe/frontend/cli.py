--- conflicted
+++ resolved
@@ -736,11 +736,7 @@
         # Act on checks
         success = True
         if options.list or options.list_detailed:
-<<<<<<< HEAD
             list_checks(testcases, printer, options.list_detailed)
-=======
-            list_checks(checks_matched, printer, options.list_detailed)
->>>>>>> 8982bdba
         elif options.run:
             # Setup the execution policy
             if options.exec_policy == 'serial':
