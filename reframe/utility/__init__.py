--- conflicted
+++ resolved
@@ -1,14 +1,83 @@
-<<<<<<< HEAD
+import collections
 import importlib
 import importlib.util
 import os
 import re
 import sys
-=======
-import collections.abc
-import os
-import importlib.util
+
 from collections import UserDict
+
+
+def _get_module_name(filename):
+    barename, _ = os.path.splitext(filename)
+    if os.path.basename(filename) == '__init__.py':
+        barename = os.path.dirname(filename)
+
+    if os.path.isabs(barename):
+        module_name = os.path.basename(barename)
+    else:
+        module_name = barename.replace(os.sep, '.')
+
+    return module_name
+
+
+def _do_import_module_from_file(filename, module_name=None):
+    module_name = module_name or _get_module_name(filename)
+    if module_name in sys.modules:
+        return sys.modules[module_name]
+
+    spec = importlib.util.spec_from_file_location(module_name, filename)
+    if spec is None:
+        raise ImportError("No module named '%s'" % module_name,
+                          name=module_name, path=filename)
+
+    module = importlib.util.module_from_spec(spec)
+    sys.modules[module_name] = module
+    spec.loader.exec_module(module)
+    return module
+
+
+def import_module_from_file(filename):
+    """Import module from file."""
+
+    filename = os.path.normpath(os.path.expandvars(filename))
+    if os.path.isdir(filename):
+        filename = os.path.join(filename, '__init__.py')
+
+    module_name = _get_module_name(filename)
+    if os.path.isabs(filename):
+        return _do_import_module_from_file(filename, module_name)
+
+    return importlib.import_module(module_name)
+
+
+def decamelize(s):
+    """Decamelize the string ``s``.
+
+    For example, ``MyBaseClass`` will be converted to ``my_base_class``.
+    """
+
+    if not isinstance(s, str):
+        raise TypeError('decamelize() requires a string argument')
+
+    if not s:
+        return ''
+
+    return re.sub(r'([a-z])([A-Z])', r'\1_\2', s).lower()
+
+
+def toalphanum(s):
+    """Convert string ``s`` be replacing any non-alphanumeric character with
+    ``_``.
+    """
+
+    if not isinstance(s, str):
+        raise TypeError('toalphanum() requires a string argument')
+
+    if not s:
+        return ''
+
+    return re.sub(r'\W', '_', s)
 
 
 class ScopedDict(UserDict):
@@ -138,77 +207,4 @@
             raise KeyError(str(key))
 
     def __missing__(self, key):
-        raise KeyError(str(key))
->>>>>>> 72f699a2
-
-
-def _get_module_name(filename):
-    barename, _ = os.path.splitext(filename)
-    if os.path.basename(filename) == '__init__.py':
-        barename = os.path.dirname(filename)
-
-    if os.path.isabs(barename):
-        module_name = os.path.basename(barename)
-    else:
-        module_name = barename.replace(os.sep, '.')
-
-    return module_name
-
-
-def _do_import_module_from_file(filename, module_name=None):
-    module_name = module_name or _get_module_name(filename)
-    if module_name in sys.modules:
-        return sys.modules[module_name]
-
-    spec = importlib.util.spec_from_file_location(module_name, filename)
-    if spec is None:
-        raise ImportError("No module named '%s'" % module_name,
-                          name=module_name, path=filename)
-
-    module = importlib.util.module_from_spec(spec)
-    sys.modules[module_name] = module
-    spec.loader.exec_module(module)
-    return module
-
-
-def import_module_from_file(filename):
-    """Import module from file."""
-
-    filename = os.path.normpath(os.path.expandvars(filename))
-    if os.path.isdir(filename):
-        filename = os.path.join(filename, '__init__.py')
-
-    module_name = _get_module_name(filename)
-    if os.path.isabs(filename):
-        return _do_import_module_from_file(filename, module_name)
-
-    return importlib.import_module(module_name)
-
-
-def decamelize(s):
-    """Decamelize the string ``s``.
-
-    For example, ``MyBaseClass`` will be converted to ``my_base_class``.
-    """
-
-    if not isinstance(s, str):
-        raise TypeError('decamelize() requires a string argument')
-
-    if not s:
-        return ''
-
-    return re.sub(r'([a-z])([A-Z])', r'\1_\2', s).lower()
-
-
-def toalphanum(s):
-    """Convert string ``s`` be replacing any non-alphanumeric character with
-    ``_``.
-    """
-
-    if not isinstance(s, str):
-        raise TypeError('toalphanum() requires a string argument')
-
-    if not s:
-        return ''
-
-    return re.sub(r'\W', '_', s)+        raise KeyError(str(key))