--- conflicted
+++ resolved
@@ -81,34 +81,6 @@
         },
 
         'environments': {
-<<<<<<< HEAD
-            'kesch': {
-                'PrgEnv-gnu': {
-                    'type': 'ProgEnvironment',
-                    'modules': [
-                        'PE/17.06',
-                        'PrgEnv-gnu'
-                    ],
-                    'cc': 'gcc',
-                    'cxx': 'g++',
-                    'ftn': 'gfortran',
-                },
-                'PrgEnv-cray': {
-                    'type': 'ProgEnvironment',
-                    'modules': ['PE/17.06',
-                                'PrgEnv-CrayCCE/17.06'],
-                },
-                'PrgEnv-pgi': {
-                    'type': 'ProgEnvironment',
-                    'modules': ['PE/17.06',
-                                'PrgEnv-pgi/18.05'],
-                    'cc': 'mpicc',
-                    'cxx': 'mpicxx',
-                    'ftn': 'mpif90',
-                },
-            },
-=======
->>>>>>> 95965917
             '*': {
                 'PrgEnv-cray': {
                     'type': 'ProgEnvironment',
